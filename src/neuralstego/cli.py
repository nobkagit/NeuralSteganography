"""Command-line interface for neuralstego."""

from __future__ import annotations

import importlib
import platform
from pathlib import Path
from typing import Any

import click
from rich.console import Console
from rich.table import Table

from .utils import configure_logging

console = Console()


def _rich_echo(message: str, **style_kwargs: Any) -> None:
    """Print a message using Rich's console."""

    console.print(message, **style_kwargs)
<<<<<<< HEAD


=======


>>>>>>> 207ae833
@click.group(
    context_settings={"help_option_names": ["-h", "--help"]},
)
@click.version_option(version="0.1.0", prog_name="neuralstego")
@click.option(
    "--log-level",
    type=click.Choice(["CRITICAL", "ERROR", "WARNING", "INFO", "DEBUG"], case_sensitive=False),
    default=None,
    help="Set the log level for the CLI session.",
)
def main(log_level: str | None) -> None:
    """Entry point for the neuralstego command-line interface."""

    configure_logging(log_level)


@main.command()
@click.option(
<<<<<<< HEAD
    "--context",
    type=click.Path(path_type=Path, exists=True, dir_okay=False),
    required=True,
    help="Path to the context text file that seeds language generation.",
=======
    "--cover",
    type=click.Path(path_type=Path, exists=False, dir_okay=False),
    required=True,
    help="Path to the cover image that will carry the hidden message.",
>>>>>>> 207ae833
)
@click.option(
    "--message",
    type=str,
    required=True,
<<<<<<< HEAD
    help="Plaintext message to conceal using GPT-based steganography.",
)
@click.option(
    "--mode",
    type=click.Choice(["arithmetic", "huffman", "bins", "sample"], case_sensitive=False),
    default="arithmetic",
    show_default=True,
    help="Embedding backend to simulate (aligned with the reference scripts).",
)
@click.option(
    "--model",
    type=str,
    default="gpt2-fa",
    show_default=True,
    help="Language model identifier to load (e.g. gpt2-fa).",
)
@click.option(
    "--output",
    type=click.Path(path_type=Path, dir_okay=False),
    default=None,
    help="Optional path to write the generated stego text; prints to stdout otherwise.",
)
def encode(
    context: Path,
    message: str,
    mode: str,
    model: str,
    output: Path | None,
) -> None:
    """Encode a plaintext message into fluent text (placeholder)."""

    try:
        context_preview = context.read_text(encoding="utf-8")
    except OSError as exc:  # pragma: no cover - simple I/O guard
        raise click.ClickException(f"Failed to read context file: {exc}") from exc

    if not context_preview.strip():
        raise click.ClickException("Context file is empty; provide seed text to guide generation.")

    summary = Table(title="encode parameters", header_style="bold magenta")
    summary.add_column("Parameter", style="cyan", justify="right")
    summary.add_column("Value", style="white")
    summary.add_row("Context", str(context))
    summary.add_row("Message", message)
    summary.add_row("Mode", mode.lower())
    summary.add_row("Model", model)
    summary.add_row("Output", str(output) if output else "stdout")

    _rich_echo("[bold green]Encoding message into carrier text[/bold green]")
    console.print(summary)

    preview_excerpt = context_preview.strip().splitlines()[0][:120]
    _rich_echo(f"\nContext preview: [italic]{preview_excerpt}...[/italic]")

    _rich_echo(
        "\n[italic]Actual language-model driven embedding will be integrated in later phases.[/italic]"
    )

    if output is not None:
        output.parent.mkdir(parents=True, exist_ok=True)
        output.write_text("<placeholder stego text>", encoding="utf-8")
        _rich_echo(f"\n[bold green]Placeholder stego text written to[/bold green] {output}")
    else:
        _rich_echo("\n<placeholder stego text>")
=======
    help="Message (or path to message) to embed inside the cover.",
)
@click.option(
    "--output",
    type=click.Path(path_type=Path, dir_okay=False, writable=True),
    required=True,
    help="Destination path for the generated stego artifact.",
)
def encode(cover: Path, message: str, output: Path) -> None:
    """Encode a message into a cover asset (placeholder)."""

    _rich_echo(
        "[bold green]Encode[/bold green] called with the following parameters:",
    )
    table = Table(show_header=True, header_style="bold magenta")
    table.add_column("Parameter", style="cyan", justify="right")
    table.add_column("Value", style="white")
    table.add_row("Cover", str(cover))
    table.add_row("Message", message)
    table.add_row("Output", str(output))
    console.print(table)
>>>>>>> 207ae833


@main.command()
@click.option(
    "--stego",
<<<<<<< HEAD
    type=click.Path(path_type=Path, exists=True, dir_okay=False),
    required=True,
    help="Path to the stego text produced during encoding.",
)
@click.option(
    "--context",
    type=click.Path(path_type=Path, exists=True, dir_okay=False),
    required=True,
    help="The same context file used during encoding.",
)
@click.option(
    "--mode",
    type=click.Choice(["arithmetic", "huffman", "bins"], case_sensitive=False),
    default="arithmetic",
    show_default=True,
    help="Embedding backend expected when decoding stego text.",
)
@click.option(
    "--model",
    type=str,
    default="gpt2-fa",
    show_default=True,
    help="Language model identifier to load for decoding.",
)
def decode(stego: Path, context: Path, mode: str, model: str) -> None:
    """Decode a hidden message from generated stego text (placeholder)."""

    try:
        stego_text = stego.read_text(encoding="utf-8")
        context_text = context.read_text(encoding="utf-8")
    except OSError as exc:  # pragma: no cover - simple I/O guard
        raise click.ClickException(f"Failed to read text file: {exc}") from exc

    table = Table(title="decode parameters", header_style="bold magenta")
    table.add_column("Parameter", style="cyan", justify="right")
    table.add_column("Value", style="white")
    table.add_row("Stego", str(stego))
    table.add_row("Context", str(context))
    table.add_row("Mode", mode.lower())
    table.add_row("Model", model)

    _rich_echo("[bold blue]Decoding hidden message from stego text[/bold blue]")
    console.print(table)

    context_excerpt = context_text.strip().splitlines()[0][:120] if context_text.strip() else "(empty)"
    stego_excerpt = stego_text.strip().splitlines()[0][:120] if stego_text.strip() else "(empty)"

    _rich_echo(f"\nContext preview: [italic]{context_excerpt}...[/italic]")
    _rich_echo(f"Stego preview: [italic]{stego_excerpt}...[/italic]")

    _rich_echo(
        "\n[italic]Decoding logic using GPT-based arithmetic coding will arrive in subsequent iterations.[/italic]"
    )
=======
    type=click.Path(path_type=Path, exists=False, dir_okay=False),
    required=True,
    help="Path to the stego artifact containing the hidden message.",
)
@click.option(
    "--output",
    type=click.Path(path_type=Path, dir_okay=False, writable=True),
    required=True,
    help="Destination for the extracted message.",
)
def decode(stego: Path, output: Path) -> None:
    """Decode a message from a stego asset (placeholder)."""

    _rich_echo("[bold blue]Decode[/bold blue] called with the following parameters:")
    table = Table(show_header=True, header_style="bold magenta")
    table.add_column("Parameter", style="cyan", justify="right")
    table.add_column("Value", style="white")
    table.add_row("Stego", str(stego))
    table.add_row("Output", str(output))
    console.print(table)
>>>>>>> 207ae833


@main.command()
def doctor() -> None:
    """Check the execution environment for common dependencies."""

    python_version = platform.python_version()
    checks = {
        "Python": (True, f"Version {python_version}"),
        "torch": _import_with_version_hint("torch", "pip install torch"),
        "transformers": _import_with_version_hint(
            "transformers", "pip install transformers"
        ),
<<<<<<< HEAD
        "bitarray": _import_with_version_hint("bitarray", "pip install bitarray"),
=======
>>>>>>> 207ae833
    }

    table = Table(title="neuralstego doctor", header_style="bold magenta")
    table.add_column("Component", style="cyan", justify="right")
    table.add_column("Status", style="green")
    table.add_column("Details", style="white")

    missing_dependencies = []
    for component, (ok, details) in checks.items():
        status = "[green]OK[/]" if ok else "[red]Missing[/]"
        table.add_row(component, status, details)
        if not ok:
            missing_dependencies.append((component, details))

    console.print(table)

    if missing_dependencies:
        _rich_echo("\n[bold yellow]Next steps:[/bold yellow]")
        for component, details in missing_dependencies:
            _rich_echo(f" • Install [bold]{component}[/bold]: {details}")
    else:
        _rich_echo("\n[bold green]All required dependencies are available![/bold green]")


def _import_with_version_hint(module_name: str, install_hint: str) -> tuple[bool, str]:
    """Try to import a module and return success status with details."""

    try:
        module = importlib.import_module(module_name)
    except ImportError:
        return False, install_hint

    version = getattr(module, "__version__", "unknown version")
    return True, f"Version {version}"<|MERGE_RESOLUTION|>--- conflicted
+++ resolved
@@ -20,13 +20,8 @@
     """Print a message using Rich's console."""
 
     console.print(message, **style_kwargs)
-<<<<<<< HEAD
 
 
-=======
-
-
->>>>>>> 207ae833
 @click.group(
     context_settings={"help_option_names": ["-h", "--help"]},
 )
@@ -45,88 +40,15 @@
 
 @main.command()
 @click.option(
-<<<<<<< HEAD
-    "--context",
-    type=click.Path(path_type=Path, exists=True, dir_okay=False),
-    required=True,
-    help="Path to the context text file that seeds language generation.",
-=======
     "--cover",
     type=click.Path(path_type=Path, exists=False, dir_okay=False),
     required=True,
     help="Path to the cover image that will carry the hidden message.",
->>>>>>> 207ae833
 )
 @click.option(
     "--message",
     type=str,
     required=True,
-<<<<<<< HEAD
-    help="Plaintext message to conceal using GPT-based steganography.",
-)
-@click.option(
-    "--mode",
-    type=click.Choice(["arithmetic", "huffman", "bins", "sample"], case_sensitive=False),
-    default="arithmetic",
-    show_default=True,
-    help="Embedding backend to simulate (aligned with the reference scripts).",
-)
-@click.option(
-    "--model",
-    type=str,
-    default="gpt2-fa",
-    show_default=True,
-    help="Language model identifier to load (e.g. gpt2-fa).",
-)
-@click.option(
-    "--output",
-    type=click.Path(path_type=Path, dir_okay=False),
-    default=None,
-    help="Optional path to write the generated stego text; prints to stdout otherwise.",
-)
-def encode(
-    context: Path,
-    message: str,
-    mode: str,
-    model: str,
-    output: Path | None,
-) -> None:
-    """Encode a plaintext message into fluent text (placeholder)."""
-
-    try:
-        context_preview = context.read_text(encoding="utf-8")
-    except OSError as exc:  # pragma: no cover - simple I/O guard
-        raise click.ClickException(f"Failed to read context file: {exc}") from exc
-
-    if not context_preview.strip():
-        raise click.ClickException("Context file is empty; provide seed text to guide generation.")
-
-    summary = Table(title="encode parameters", header_style="bold magenta")
-    summary.add_column("Parameter", style="cyan", justify="right")
-    summary.add_column("Value", style="white")
-    summary.add_row("Context", str(context))
-    summary.add_row("Message", message)
-    summary.add_row("Mode", mode.lower())
-    summary.add_row("Model", model)
-    summary.add_row("Output", str(output) if output else "stdout")
-
-    _rich_echo("[bold green]Encoding message into carrier text[/bold green]")
-    console.print(summary)
-
-    preview_excerpt = context_preview.strip().splitlines()[0][:120]
-    _rich_echo(f"\nContext preview: [italic]{preview_excerpt}...[/italic]")
-
-    _rich_echo(
-        "\n[italic]Actual language-model driven embedding will be integrated in later phases.[/italic]"
-    )
-
-    if output is not None:
-        output.parent.mkdir(parents=True, exist_ok=True)
-        output.write_text("<placeholder stego text>", encoding="utf-8")
-        _rich_echo(f"\n[bold green]Placeholder stego text written to[/bold green] {output}")
-    else:
-        _rich_echo("\n<placeholder stego text>")
-=======
     help="Message (or path to message) to embed inside the cover.",
 )
 @click.option(
@@ -148,67 +70,11 @@
     table.add_row("Message", message)
     table.add_row("Output", str(output))
     console.print(table)
->>>>>>> 207ae833
 
 
 @main.command()
 @click.option(
     "--stego",
-<<<<<<< HEAD
-    type=click.Path(path_type=Path, exists=True, dir_okay=False),
-    required=True,
-    help="Path to the stego text produced during encoding.",
-)
-@click.option(
-    "--context",
-    type=click.Path(path_type=Path, exists=True, dir_okay=False),
-    required=True,
-    help="The same context file used during encoding.",
-)
-@click.option(
-    "--mode",
-    type=click.Choice(["arithmetic", "huffman", "bins"], case_sensitive=False),
-    default="arithmetic",
-    show_default=True,
-    help="Embedding backend expected when decoding stego text.",
-)
-@click.option(
-    "--model",
-    type=str,
-    default="gpt2-fa",
-    show_default=True,
-    help="Language model identifier to load for decoding.",
-)
-def decode(stego: Path, context: Path, mode: str, model: str) -> None:
-    """Decode a hidden message from generated stego text (placeholder)."""
-
-    try:
-        stego_text = stego.read_text(encoding="utf-8")
-        context_text = context.read_text(encoding="utf-8")
-    except OSError as exc:  # pragma: no cover - simple I/O guard
-        raise click.ClickException(f"Failed to read text file: {exc}") from exc
-
-    table = Table(title="decode parameters", header_style="bold magenta")
-    table.add_column("Parameter", style="cyan", justify="right")
-    table.add_column("Value", style="white")
-    table.add_row("Stego", str(stego))
-    table.add_row("Context", str(context))
-    table.add_row("Mode", mode.lower())
-    table.add_row("Model", model)
-
-    _rich_echo("[bold blue]Decoding hidden message from stego text[/bold blue]")
-    console.print(table)
-
-    context_excerpt = context_text.strip().splitlines()[0][:120] if context_text.strip() else "(empty)"
-    stego_excerpt = stego_text.strip().splitlines()[0][:120] if stego_text.strip() else "(empty)"
-
-    _rich_echo(f"\nContext preview: [italic]{context_excerpt}...[/italic]")
-    _rich_echo(f"Stego preview: [italic]{stego_excerpt}...[/italic]")
-
-    _rich_echo(
-        "\n[italic]Decoding logic using GPT-based arithmetic coding will arrive in subsequent iterations.[/italic]"
-    )
-=======
     type=click.Path(path_type=Path, exists=False, dir_okay=False),
     required=True,
     help="Path to the stego artifact containing the hidden message.",
@@ -229,7 +95,6 @@
     table.add_row("Stego", str(stego))
     table.add_row("Output", str(output))
     console.print(table)
->>>>>>> 207ae833
 
 
 @main.command()
@@ -243,10 +108,6 @@
         "transformers": _import_with_version_hint(
             "transformers", "pip install transformers"
         ),
-<<<<<<< HEAD
-        "bitarray": _import_with_version_hint("bitarray", "pip install bitarray"),
-=======
->>>>>>> 207ae833
     }
 
     table = Table(title="neuralstego doctor", header_style="bold magenta")
